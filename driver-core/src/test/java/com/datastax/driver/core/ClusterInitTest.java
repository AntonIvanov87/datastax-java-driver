package com.datastax.driver.core;

import java.net.InetAddress;
import java.util.List;
import java.util.concurrent.TimeUnit;

import com.google.common.collect.Lists;
import org.mockito.Mockito;
import org.slf4j.Logger;
import org.slf4j.LoggerFactory;
import org.testng.annotations.Test;

import static org.assertj.core.api.Assertions.assertThat;
import static org.assertj.core.api.Assertions.fail;
import static org.mockito.Mockito.atMost;
import static org.mockito.Mockito.spy;
import static org.mockito.Mockito.times;
import static org.mockito.Mockito.verify;

import com.datastax.driver.core.policies.ConstantReconnectionPolicy;
import com.datastax.driver.core.querybuilder.Insert;
import com.datastax.driver.core.utils.UUIDs;

import static com.datastax.driver.core.FakeHost.Behavior.THROWING_CONNECT_TIMEOUTS;

import static com.datastax.driver.core.querybuilder.QueryBuilder.insertInto;

public class ClusterInitTest {
    private static final Logger logger = LoggerFactory.getLogger(ClusterInitTest.class);

    /**
     * Test for JAVA-522: when the cluster and session initialize, if some contact points are behaving badly and
     * causing timeouts, we want to ensure that the driver does not wait multiple times on the same host.
     */

    @Test(groups = "short")
    public void should_wait_for_each_contact_point_at_most_once() {
        CCMBridge ccm = null;
        Cluster cluster = null;
        List<FakeHost> fakeHosts = Lists.newArrayList();
        try {
            // Obtaining connect timeouts is not trivial: we create a 6-host cluster but only start one of them,
            // then simulate the other 5.
            ccm = CCMBridge.create("test");
            ccm.populate(6);
            ccm.start(1);

            for (int i = 0; i < 5; i++) {
                FakeHost fakeHost = new FakeHost(CCMBridge.ipOfNode(i + 2), 9042, THROWING_CONNECT_TIMEOUTS);
                fakeHosts.add(fakeHost);
                fakeHost.start();
            }

            // Our real instance has no rows in its system.peers table. That would cause the driver to ignore our fake
            // hosts when the control connection refreshes the host list.
            // So we also insert fake rows in system.peers:
            fakePeerRowsInNode1();

            logger.info("Environment is set up, starting test");
            long start = System.nanoTime();

            // We want to count how many connections were attempted. For that, we rely on the fact that SocketOptions.getKeepAlive is called in Connection.Factory.newBoostrap()
            // each time we prepare to open a new connection. This is a bit of a hack, but this is what we have.
            SocketOptions socketOptions = spy(new SocketOptions());

            // Set an enormous delay so that reconnection attempts don't pollute our observations
            ConstantReconnectionPolicy reconnectionPolicy = new ConstantReconnectionPolicy(3600 * 1000);

            cluster = Cluster.builder().addContactPoints(
                CCMBridge.ipOfNode(1), CCMBridge.ipOfNode(2), CCMBridge.ipOfNode(3),
                CCMBridge.ipOfNode(4), CCMBridge.ipOfNode(5), CCMBridge.ipOfNode(6))
                .withSocketOptions(socketOptions)
                .withReconnectionPolicy(reconnectionPolicy)
                .withProtocolVersion(TestUtils.getDesiredProtocolVersion())
                .build();
            cluster.connect();

            // For information only:
            long initTimeMs = TimeUnit.MILLISECONDS.convert(System.nanoTime() - start, TimeUnit.NANOSECONDS);
            logger.info("Cluster and session initialized in {} ms", initTimeMs);

<<<<<<< HEAD
            // We have one live host so 2 successful connections (1 control connection and 1 core connection in the pool).
            // The other 5 hosts are unreachable, we should attempt to connect to each of them only once.
            verify(socketOptions, times(2 + 5)).getKeepAlive();
=======
            // We have one live host so we expect 1 control connection + core connection count successful connections.
            // The other 5 hosts are unreachable, we should attempt to connect to each of them only once.
            int coreConnections = cluster.getConfiguration()
                    .getPoolingOptions()
                    .getCoreConnectionsPerHost(HostDistance.LOCAL);
            verify(socketOptions, times(1 + coreConnections + 5)).getKeepAlive();
>>>>>>> 0b2a9813
        } finally {
            if (cluster != null)
                cluster.close();
            for (FakeHost fakeHost : fakeHosts)
                fakeHost.stop();
            if (ccm != null)
                ccm.remove();
        }
    }

    private void fakePeerRowsInNode1() {
        Cluster cluster = null;
        try {
            cluster = Cluster.builder().addContactPoint(CCMBridge.ipOfNode(1)).build();
            Session session = cluster.connect("system");

            String releaseVersion = session.execute("SELECT release_version FROM local")
                .one().getString("release_version");

            for (int i = 2; i <= 6; i++) {
                Insert insertStmt = insertInto("peers")
                    .value("peer", InetAddress.getByName(CCMBridge.ipOfNode(i)))
                    .value("data_center", "datacenter1")
                    .value("host_id", UUIDs.random())
                    .value("rack", "rack1")
                    .value("release_version", releaseVersion)
                    .value("rpc_address", InetAddress.getByName(CCMBridge.ipOfNode(i)))
                    .value("schema_version", UUIDs.random());
                session.execute(insertStmt);
            }
        } catch (Exception e) {
            fail("Error while inserting fake peer rows", e);
        } finally {
            if (cluster != null)
                cluster.close();
        }
    }
}<|MERGE_RESOLUTION|>--- conflicted
+++ resolved
@@ -79,18 +79,12 @@
             long initTimeMs = TimeUnit.MILLISECONDS.convert(System.nanoTime() - start, TimeUnit.NANOSECONDS);
             logger.info("Cluster and session initialized in {} ms", initTimeMs);
 
-<<<<<<< HEAD
             // We have one live host so 2 successful connections (1 control connection and 1 core connection in the pool).
-            // The other 5 hosts are unreachable, we should attempt to connect to each of them only once.
-            verify(socketOptions, times(2 + 5)).getKeepAlive();
-=======
-            // We have one live host so we expect 1 control connection + core connection count successful connections.
             // The other 5 hosts are unreachable, we should attempt to connect to each of them only once.
             int coreConnections = cluster.getConfiguration()
                     .getPoolingOptions()
                     .getCoreConnectionsPerHost(HostDistance.LOCAL);
             verify(socketOptions, times(1 + coreConnections + 5)).getKeepAlive();
->>>>>>> 0b2a9813
         } finally {
             if (cluster != null)
                 cluster.close();
